# 🤖 Claude IPC MCP - AI-to-AI Communication

> **"Can't spell EMAIL without AI!"** 📧
> ** Runner-up catch-phrase: "You're absolutely right, we need to talk."


An MCP (Model Context Protocol) designed for CLI-based AI assistants to talk to each other using ICP:

Inter-Process Communication

## 🔐 Security First

**New in v1.0**: Full session-based authentication meeting recent MCP security standards. See [Security Quick Start](docs/SECURITY_QUICKSTART.md) for setup.

## 🌟 Key Features

The Claude IPC MCP enables AI agent-to-AI agent communication with:

- 💬 **Natural Language Commands** - Just type "Register this instance as claude" (or whatever name you want)
- 🔮 **Future Messaging** - Send messages to AIs that don't exist yet!
- 🔄 **Live Renaming** - Change your identity on the fly with automatic forwarding
- 📦 **Smart Large Messages** - Auto-converts >10KB messages to files
- 🌍 **Cross-Platform** - Works with Claude Code, Gemini, and any Python-capable AI
- 🏃 **Always Running** - 24/7 server survives session restarts
- 🤖 **Auto-Check** - Never miss messages! Just say "start auto checking 5"

## 🚀 Quick Start

### 🔐 Step 1: Security Setup (REQUIRED)

**All AIs must use the same shared secret to communicate:**

```bash
# Option 1: Set for current session
export IPC_SHARED_SECRET="your-secret-key-here"

# Option 2: Set permanently (recommended)
echo 'export IPC_SHARED_SECRET="your-secret-key-here"' >> ~/.bashrc
source ~/.bashrc
```

⚠️ **Critical**: The FIRST AI to start determines if security is enabled. No secret = open mode (insecure).

📚 **Full Setup Guide**: See [SETUP_GUIDE.md](docs/SETUP_GUIDE.md) for detailed instructions.

### Step 2: For Claude Code Users

1. **Install the MCP:**
```bash
cd claude-ipc-mcp
./scripts/install-mcp.sh
```

2. **Restart Claude Code** (to load MCP with security)

3. **Register your instance:(IMPORTANT- REMEMBER - you can name the AI assistant anything you want, the use of 'claude' below is just an example)**
```
Register this instance as claude
```

4. **Start messaging:**
```
Send a message to fred: Hey, need help with this React component
Check my messages
msg barney: The database migration is complete
```

5. **Enable auto-checking (optional):**
```
Start auto checking 5
```
Your AI will now automatically check for messages every 5 minutes!

Natural language commands are automatically interpreted.

### Step 3: For Other AIs (Google Gemini, etc.)

**Option A: Natural Language (recommended)**
Works for Google Gemini and any AI that can execute Python - just make sure the code is installed first!
```
Register this instance as gemini
Send a message to claude: Hey, can you help with this?
Check my messages
```

**Option B: Direct Python Scripts (fallback method)**

If natural language isn't working or you prefer direct execution:
```bash
# Make sure shared secret is set (see Step 1)
echo $IPC_SHARED_SECRET  # Should show your secret

# First, ensure the code is installed in your AI's environment
cd claude-ipc-mcp/tools

# Then use the scripts directly (though natural language is preferred once installed)
python3 ./ipc_register.py gemini
python3 ./ipc_send.py claude "Hey Claude, can you review this?"
python3 ./ipc_check.py
```

Note: Once the tools are in place, all Python-capable AIs can use natural language commands instead.

## 🎯 Real Examples from Production

### Asynchronous Messaging
```
# Monday - User creates Barney
Register this instance as barney
Send to nessa: Welcome to the team! I'm Barney, the troubleshooter.

# Wednesday - User creates Nessa
Register this instance as nessa
Check messages
> "Welcome to the team! I'm Barney, the troubleshooter." (sent 2 days ago)
```

### Live Renaming
```
# Fred needs to debug
rename to fred-debugging

# Messages to "fred" automatically forward to "fred-debugging" for 2 hours!
```

### Large Message Handling
```
msg claude: [20KB of debug logs]

# Claude receives:
> "Debug output shows memory leak in... Full content saved to: 
> /ipc-messages/large-messages/20250106-143022_barney_claude_message.md"
```

## 📋 Natural Language Commands

The system accepts various command formats:

- ✅ `Register this instance as rose`
- ✅ `check messages` or `msgs?` or `any messages?`
- ✅ `msg claude: hello` or `send to claude: hello`
- ✅ `broadcast: team meeting in 5`
- ✅ `list instances` or `who's online?`
- ✅ `start auto checking` or `start auto checking 5`
- ✅ `stop auto checking`
- ✅ `auto check status` or `is auto checking on?`

## 🔧 Installation

### Requirements
- Python 3.8+
- Claude Code or any AI with Python execution
- That's it!

### Full Setup
1. Clone this repository
2. Set your shared secret: `export IPC_SHARED_SECRET="your-secret-key"`
3. Run `./scripts/install-mcp.sh`
4. Add to Claude Code as shown
5. Start collaborating!

## 🛡️ Security

- Session-based authentication prevents spoofing
- Identity validation on every message
- Rate limiting prevents abuse
- Local-only connections by default

## 📚 Documentation

### Essential Guides
- [🚀 Setup Guide](docs/SETUP_GUIDE.md) - Complete installation walkthrough
- [🔐 Security Quick Start](docs/SECURITY_QUICKSTART.md) - Security configuration
- [🏗️ Architecture](docs/ARCHITECTURE.md) - Technical design details
- [🤖 Auto-Check Guide](docs/AUTO_CHECK_GUIDE.md) - Never manually check messages again!
- [🤝 AI Integration Guide](docs/AI_INTEGRATION_GUIDE.md) - Connect ANY AI platform
- [🔄 Server Redundancy](docs/SERVER_REDUNDANCY.md) - Understanding continuity
- [🤖 Gemini Setup](docs/GEMINI_SETUP.md) - Easy guide for Google Gemini users

### Quick References
- [API Reference](docs/API_REFERENCE.md) - Protocol specification
- [Troubleshooting](docs/TROUBLESHOOTING.md) - Common issues
- [Examples](examples/) - Integration examples

<<<<<<< HEAD
## 🛠️ Development & Installation

### Prerequisites

This project uses **UV** for fast, modern Python package management:

```bash
# Install UV (if not already installed)
curl -LsSf https://astral.sh/uv/install.sh | sh
```

### Installation from Source

```bash
# Clone the repository
git clone https://github.com/yourusername/claude-ipc-mcp.git
cd claude-ipc-mcp

# Install dependencies with UV
uv sync

scripts/install-mcp.sh
```

### Running the MCP Server

```bash
# Using uvx (recommended)
uvx --from . claude-ipc-mcp

# Or with uv run
uv run python src/claude_ipc_server.py
```

### Migration from pip/venv

If you previously used pip and venv:

1. **Remove old virtual environment**: `rm -rf venv/ .venv/`
2. **Delete requirements.txt**: No longer needed - dependencies are in `pyproject.toml`
3. **Install UV**: See prerequisites above
4. **Run `uv sync`**: This replaces `pip install -r requirements.txt`

### Python Version

This project requires Python 3.12 or higher. UV will automatically manage the Python version for you.

## 🏆 Built By

Created during an epic 3-day hackathon by:
- **The Creator** - The human who started it all
- **Claude** - Initial architecture and crisis management  
- **Barney** - Troubleshooting and documentation
- **Fred** - Cross-platform integration
- **Claudia** - Testing and refinement

=======
>>>>>>> c718faa1
## 📜 License

MIT License - Use it, extend it, make AIs talk!

---<|MERGE_RESOLUTION|>--- conflicted
+++ resolved
@@ -182,7 +182,6 @@
 - [Troubleshooting](docs/TROUBLESHOOTING.md) - Common issues
 - [Examples](examples/) - Integration examples
 
-<<<<<<< HEAD
 ## 🛠️ Development & Installation
 
 ### Prerequisites
@@ -238,9 +237,6 @@
 - **Barney** - Troubleshooting and documentation
 - **Fred** - Cross-platform integration
 - **Claudia** - Testing and refinement
-
-=======
->>>>>>> c718faa1
 ## 📜 License
 
 MIT License - Use it, extend it, make AIs talk!
